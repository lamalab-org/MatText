--- conflicted
+++ resolved
@@ -25,11 +25,8 @@
 
 defaults:
 - model: none
-<<<<<<< HEAD
 - override hydra/launcher: submitit_slurm
-=======
-# - override hydra/launcher: submitit_slurm
->>>>>>> 4a34f8f4
+
 
 runs:
 
