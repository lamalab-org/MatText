--- conflicted
+++ resolved
@@ -37,11 +37,8 @@
 class TokenizerMixin:
     """Mixin class to handle tokenizer functionality."""
 
-<<<<<<< HEAD
     def __init__(self, cfg,special_tokens: Dict[str, str] = _DEFAULT_SPECIAL_TOKENS, special_num_token =False) -> None:
-=======
     def __init__(self, cfg,special_tokens: Dict[str, str] = _DEFAULT_SPECIAL_TOKENS, special_num_token =True) -> None:
->>>>>>> 7f2355b2
 
         self.representation = cfg
         self._wrapped_tokenizer = None
@@ -51,6 +48,7 @@
             raise ValueError(f"Tokenizer not defined for {self.representation}")
 
         self._wrapped_tokenizer = self._tokenizer(
+                    special_num_token=special_num_token,
                     special_num_token=special_num_token,
                     special_tokens=special_tokens,
                     model_max_length=512, 
