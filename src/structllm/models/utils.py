--- conflicted
+++ resolved
@@ -8,11 +8,8 @@
     CrysllmTokenizer,
     RobocrysTokenizer,
     SliceTokenizer,
-<<<<<<< HEAD
+    SmilesTokenizer,
     SmilesTokenizer
-=======
-    SmilesTokenizer,
->>>>>>> 475f117b
 )
 
 _TOKENIZER_MAP = {
@@ -27,11 +24,8 @@
     "atoms" : CompositionTokenizer,
     "atoms_params": CompositionTokenizer,
     "zmatrix": CrysllmTokenizer,
-<<<<<<< HEAD
     "local_env": SmilesTokenizer,
-=======
     "local_env" : SmilesTokenizer
->>>>>>> 475f117b
 }
 
 _DEFAULT_SPECIAL_TOKENS = {
